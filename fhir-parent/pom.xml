<project xmlns="http://maven.apache.org/POM/4.0.0"
    xmlns:xsi="http://www.w3.org/2001/XMLSchema-instance"
    xsi:schemaLocation="http://maven.apache.org/POM/4.0.0 http://maven.apache.org/xsd/maven-4.0.0.xsd">
    <modelVersion>4.0.0</modelVersion>

    <groupId>com.ibm.watson.health</groupId>
    <artifactId>fhir-parent</artifactId>
    <version>4.0.0-SNAPSHOT</version>
    <packaging>pom</packaging>
    <name>IBM Watson Health FHIR Server</name>

    <properties>
        <liberty.version>19.0.0.8</liberty.version>
        <derby.version>10.12.1.1</derby.version>
        <db2.version>11.5.0.0</db2.version>
        <cxf.version>3.1.15</cxf.version>
        <surefire.plugin.version>3.0.0-M3</surefire.plugin.version>
        <!-- needed for generating jacoco aggregate report in fhir-coverage-reports -->
        <maven.surefire.report.plugin>${surefire.plugin.version}</maven.surefire.report.plugin>
        <jacoco.plugin.version>0.8.2</jacoco.plugin.version>
        <argLine>-Dfile.encoding=UTF-8</argLine>
        <project.build.sourceEncoding>UTF-8</project.build.sourceEncoding>
    </properties>

    <modules>
        <module>../fhir-core</module>
        <module>../fhir-task-api</module>
        <module>../fhir-task-core</module>
        <module>../fhir-database-utils</module>
        <module>../fhir-config</module>
        <module>../fhir-audit</module>
        <module>../fhir-model</module>
        <module>../fhir-conformance</module>
        <module>../fhir-ig-us-core</module>
        <module>../fhir-persistence</module>
        <module>../fhir-replication-api</module>
        <module>../fhir-persistence-proxy</module>
        <module>../fhir-persistence-schema</module>
        <module>../fhir-persistence-jdbc</module>
        <module>../fhir-provider</module>
        <module>../fhir-operation</module>
        <module>../fhir-operation-validate</module>
        <module>../fhir-operation-document</module>
        <module>../fhir-operation-healthcheck</module>
<<<<<<< HEAD
        <module>../fhir-operation-apply</module>
=======
        <module>../fhir-operation-bulkdata</module>
>>>>>>> 7133355e
        <module>../fhir-search</module>
        <module>../fhir-client</module>
        <module>../fhir-cli</module>
        <module>../fhir-notification</module>
        <module>../fhir-notification-kafka</module>
        <module>../fhir-notification-websocket</module>
        <module>../fhir-server</module>
        <module>../fhir-server-webapp</module>
        <module>../fhir-server-test</module>
        <module>../fhir-swagger-generator</module>
        <module>../fhir-openapi</module>
        <module>../fhir-install</module>
        <module>../fhir-coverage-reports</module>
    </modules>

    <!-- This section "enforces" that we're using consistent versions of 
        artifacts within our modules -->
    <dependencyManagement>
        <dependencies>
            <dependency>
                <groupId>jakarta.servlet</groupId>
                <artifactId>jakarta.servlet-api</artifactId>
                <version>4.0.2</version>
                <scope>provided</scope>
            </dependency>
            <dependency>
                <groupId>jakarta.websocket</groupId>
                <artifactId>jakarta.websocket-api</artifactId>
                <version>1.1.1</version>
                <scope>provided</scope>
            </dependency>
            <dependency>
                <groupId>io.openliberty</groupId>
                <artifactId>openliberty-runtime</artifactId>
                <version>${liberty.version}</version>
                <type>zip</type>
            </dependency>
            <dependency>
                <groupId>com.ibm.db2</groupId>
                <artifactId>jcc</artifactId>
                <version>${db2.version}</version>
            </dependency>
            <dependency>
                <groupId>javax.ws.rs</groupId>
                <artifactId>javax.ws.rs-api</artifactId>
                <version>2.0</version>
            </dependency>
            <dependency>
                <groupId>org.apache.cxf</groupId>
                <artifactId>cxf-rt-rs-client</artifactId>
                <version>${cxf.version}</version>
            </dependency>
            <dependency>
                <groupId>org.apache.cxf</groupId>
                <artifactId>cxf-rt-frontend-jaxrs</artifactId>
                <version>${cxf.version}</version>
            </dependency>
            <dependency>
                <groupId>org.apache.cxf</groupId>
                <artifactId>cxf-rt-transports-http-hc</artifactId>
                <version>${cxf.version}</version>
            </dependency>
            <dependency>
                <groupId>javax.websocket</groupId>
                <artifactId>javax.websocket-api</artifactId>
                <version>1.1</version>
            </dependency>
            <dependency>
                <groupId>org.skyscreamer</groupId>
                <artifactId>jsonassert</artifactId>
                <version>1.3.0</version>
                <scope>test</scope>
            </dependency>
            <dependency>
                <groupId>jakarta.json</groupId>
                <artifactId>jakarta.json-api</artifactId>
                <version>1.1.5</version>
            </dependency>
            <dependency>
                <groupId>com.googlecode.json-simple</groupId>
                <artifactId>json-simple</artifactId>
                <version>1.1</version>
                <scope>test</scope>
            </dependency>
            <dependency>
                <groupId>org.json</groupId>
                <artifactId>json</artifactId>
                <version>20090211</version>
                <scope>test</scope>
            </dependency>
            <dependency>
                <groupId>org.xmlunit</groupId>
                <artifactId>xmlunit-core</artifactId>
                <version>2.6.3</version>
                <scope>test</scope>
            </dependency>
            <dependency>
                <groupId>com.google.code.gson</groupId>
                <artifactId>gson</artifactId>
                <version>2.8.1</version>
            </dependency>
            <dependency>
                <groupId>org.apache.derby</groupId>
                <artifactId>derbyclient</artifactId>
                <version>${derby.version}</version>
            </dependency>
            <dependency>
                <groupId>org.apache.derby</groupId>
                <artifactId>derby</artifactId>
                <version>${derby.version}</version>
            </dependency>
            <dependency>
                <groupId>org.apache.derby</groupId>
                <artifactId>derbytools</artifactId>
                <version>${derby.version}</version>
            </dependency>
            <dependency>
                <groupId>org.apache.derby</groupId>
                <artifactId>derbynet</artifactId>
                <version>${derby.version}</version>
                <scope>test</scope>
            </dependency>
            <dependency>
                <groupId>javax.transaction</groupId>
                <artifactId>javax.transaction-api</artifactId>
                <version>1.2</version>
                <scope>provided</scope>
            </dependency>
            <dependency>
                <groupId>org.testng</groupId>
                <artifactId>testng</artifactId>
                <version>6.9.10</version>
                <scope>test</scope>
            </dependency>
            <dependency>
                <groupId>org.apache.kafka</groupId>
                <artifactId>kafka-clients</artifactId>
                <version>1.1.1</version>
            </dependency>
            <dependency>
                <groupId>commons-io</groupId>
                <artifactId>commons-io</artifactId>
                <version>2.6</version>
            </dependency>
            <dependency>
                <groupId>commons-beanutils</groupId>
                <artifactId>commons-beanutils</artifactId>
                <version>1.9.3</version>
            </dependency>
            <dependency>
                <groupId>commons-cli</groupId>
                <artifactId>commons-cli</artifactId>
                <version>1.4</version>
            </dependency>
            <dependency>
                <groupId>commons-codec</groupId>
                <artifactId>commons-codec</artifactId>
                <version>1.10</version>
            </dependency>
            <dependency>
                <groupId>org.glassfish</groupId>
                <artifactId>jakarta.json</artifactId>
                <version>1.1.5</version>
            </dependency>
            <dependency>
                <groupId>org.glassfish.tyrus.bundles</groupId>
                <artifactId>tyrus-standalone-client-jdk</artifactId>
                <version>1.12</version>
                <scope>test</scope>
            </dependency>
            <dependency>
                <groupId>javax.servlet</groupId>
                <artifactId>javax.servlet-api</artifactId>
                <version>3.1.0</version>
                <scope>provided</scope>
            </dependency>
            <dependency>
                <groupId>org.mockito</groupId>
                <artifactId>mockito-core</artifactId>
                <scope>test</scope>
                <version>1.10.19</version>
            </dependency>
            <dependency>
                <groupId>javax.mail</groupId>
                <artifactId>mail</artifactId>
                <version>1.4.7</version>
            </dependency>
            <dependency>
                <groupId>org.apache.httpcomponents</groupId>
                <artifactId>httpclient</artifactId>
                <version>4.5.6</version>
            </dependency>
            <dependency>
                <groupId>org.apache.httpcomponents</groupId>
                <artifactId>httpcore</artifactId>
                <version>4.4.10</version>
            </dependency>
            <dependency>
                <groupId>org.owasp.encoder</groupId>
                <artifactId>encoder</artifactId>
                <version>1.2.2</version>
            </dependency>
            <dependency>
                <groupId>com.fasterxml.jackson.core</groupId>
                <artifactId>jackson-databind</artifactId>
                <version>2.9.9.3</version>
            </dependency>
            <dependency>
                <groupId>com.fasterxml.jackson.core</groupId>
                <artifactId>jackson-core</artifactId>
                <version>2.9.9</version>
            </dependency>
            <dependency>
                <groupId>com.fasterxml.jackson.core</groupId>
                <artifactId>jackson-annotations</artifactId>
                <version>2.9.9</version>
            </dependency>
            <dependency>
                <groupId>jakarta.annotation</groupId>
                <artifactId>jakarta.annotation-api</artifactId>
                <version>1.3.5</version>
            </dependency>
            <dependency>
                <groupId>jakarta.xml.bind</groupId>
                <artifactId>jakarta.xml.bind-api</artifactId>
                <version>2.3.2</version>
            </dependency>
        </dependencies>
    </dependencyManagement>

    <build>
        <pluginManagement>
            <plugins>
                <plugin>
                    <artifactId>maven-compiler-plugin</artifactId>
                    <version>3.8.1</version>
                    <configuration>
                        <source>1.8</source>
                        <target>1.8</target>
                        <testSource>1.8</testSource>
                        <testTarget>1.8</testTarget>
                        <debug>true</debug>
                        <debuglevel>source,lines,vars</debuglevel>
                        <parameters>true</parameters>
                    </configuration>
                </plugin>
                <plugin>
                    <artifactId>maven-jar-plugin</artifactId>
                    <version>2.6</version>
                    <executions>
                        <execution>
                            <goals>
                                <goal>test-jar</goal>
                            </goals>
                        </execution>
                    </executions>
                    <configuration>
                        <archive>
                            <manifest>
                                <addDefaultImplementationEntries>true</addDefaultImplementationEntries>
                                <addDefaultSpecificationEntries>true</addDefaultSpecificationEntries>
                            </manifest>
                            <manifestEntries>
                                <Build-Time>${maven.build.timestamp}</Build-Time>
                                <Build-Number>${BUILD_ID}</Build-Number>
                                <Git-Commit>${GIT_COMMIT}</Git-Commit>
                                <Git-Branch>${GIT_BRANCH}</Git-Branch>
                                <Git-URL>${GIT_URL}</Git-URL>
                            </manifestEntries>
                        </archive>
                    </configuration>
                </plugin>
                <plugin>
                    <artifactId>maven-war-plugin</artifactId>
                    <version>2.6</version>
                    <configuration>
                        <failOnMissingWebXml>false</failOnMissingWebXml>
                        <archiveClasses>false</archiveClasses>
                        <archive>
                            <manifest>
                                <addDefaultImplementationEntries>true</addDefaultImplementationEntries>
                                <addDefaultSpecificationEntries>true</addDefaultSpecificationEntries>
                            </manifest>
                            <manifestEntries>
                                <Implementation-Title>${project.name}</Implementation-Title>
                                <Implementation-Version>${project.version}
                                    - ${build.id}</Implementation-Version>
                                <Build-Time>${maven.build.timestamp}</Build-Time>
                                <Build-Number>${BUILD_ID}</Build-Number>
                                <Git-Commit>${GIT_COMMIT}</Git-Commit>
                                <Git-Branch>${GIT_BRANCH}</Git-Branch>
                                <Git-URL>${GIT_URL}</Git-URL>
                            </manifestEntries>
                        </archive>
                    </configuration>
                </plugin>
                <plugin>
                    <artifactId>maven-enforcer-plugin</artifactId>
                    <version>3.0.0-M2</version>
                    <configuration>
                        <rules>
                            <dependencyConvergence />
                        </rules>
                    </configuration>
                </plugin>
                <plugin>
                    <artifactId>maven-surefire-plugin</artifactId>
                    <version>${surefire.plugin.version}</version>
                </plugin>
                <plugin>
                    <artifactId>maven-failsafe-plugin</artifactId>
                    <version>${surefire.plugin.version}</version>
                </plugin>
                <plugin>
                    <artifactId>maven-assembly-plugin</artifactId>
                    <version>3.1.0</version>
                </plugin>
                <plugin>
                    <groupId>org.codehaus.mojo</groupId>
                    <artifactId>versions-maven-plugin</artifactId>
                    <version>2.3</version>
                </plugin>
                <plugin>
                    <groupId>org.apache.maven.plugins</groupId>
                    <artifactId>maven-deploy-plugin</artifactId>
                    <version>2.8.2</version>
                </plugin>
                <plugin>
                    <artifactId>maven-scm-plugin</artifactId>
                    <version>1.9.5</version>
                    <configuration></configuration>
                </plugin>
                <plugin>
                    <groupId>org.eclipse.m2e</groupId>
                    <artifactId>lifecycle-mapping</artifactId>
                    <version>1.0.0</version>
                    <configuration>
                        <lifecycleMappingMetadata>
                            <pluginExecutions>
                                <pluginExecution>
                                    <pluginExecutionFilter>
                                        <groupId>
                                            org.apache.maven.plugins
                                        </groupId>
                                        <artifactId>
                                            maven-checkstyle-plugin
                                        </artifactId>
                                        <versionRange>
                                            [3.0.0,)
                                        </versionRange>
                                        <goals>
                                            <goal>check</goal>
                                        </goals>
                                    </pluginExecutionFilter>
                                    <action>
                                        <execute />
                                    </action>
                                </pluginExecution>
                            </pluginExecutions>
                        </lifecycleMappingMetadata>
                    </configuration>
                </plugin>
                <plugin>
                    <groupId>org.jacoco</groupId>
                    <artifactId>jacoco-maven-plugin</artifactId>
                    <version>${jacoco.plugin.version}</version>
                    <configuration>
                        <excludes>
                            <exclude>com/ibm/watson/health/fhir/model/*.class</exclude>
                            <exclude>**/*Exception.*</exclude>
                            <exclude>**/FHIRPersistenceInterceptor.*</exclude>
                            <exclude>**/exception/*</exclude>
                            <exclude>com/ibm/watson/health/fhir/audit/logging/beans/*</exclude>
                            <exclude>com/ibm/watson/health/fhir/audit/whc/**/*</exclude>
                            <exclude>com/ibm/watson/health/fhir/audit/trail/FHIRAuditTrailApplication.*</exclude>
                            <exclude>com/ibm/watson/health/fhir/audit/trail/FHIRAuditTrailBuildIdentifier.*</exclude>
                            <exclude>com/ibm/watson/health/fhir/audit/trail/filter/*</exclude>
                            <exclude>com/ibm/watson/health/fhir/audit/trail/listener/*</exclude>
                            <exclude>com/ibm/watson/health/fhir/audit/trail/provider/*</exclude>
                            <exclude>com/ibm/watson/health/fhir/audit/trail/resource/*</exclude>
                            <exclude>com/ibm/watson/health/fhir/audit/trail/util/*</exclude>
                            <exclude>**/DerbyBootstrapper.*</exclude>
                        </excludes>
                    </configuration>
                    <executions>
                        <execution>
                            <id>prepare-agent</id>
                            <goals>
                                <goal>prepare-agent</goal>
                            </goals>
                        </execution>
                    </executions>
                </plugin>
                <plugin>
                    <groupId>com.spotify</groupId>
                    <artifactId>dockerfile-maven-plugin</artifactId>
                    <version>1.4.9</version>
                </plugin>
                <plugin>
                    <groupId>org.apache.maven.plugins</groupId>
                    <artifactId>maven-checkstyle-plugin</artifactId>
                    <version>3.0.0</version>
                    <configuration>
                        <configLocation>checkstyle.xml</configLocation>
                        <consoleOutput>true</consoleOutput>
                    </configuration>
                    <executions>
                        <execution>
                            <phase>validate</phase>
                            <goals>
                                <goal>check</goal>
                            </goals>
                        </execution>
                    </executions>
                </plugin>
                <plugin>
                    <groupId>org.codehaus.mojo</groupId>
                    <artifactId>xml-maven-plugin</artifactId>
                    <version>1.0.2</version>
                    <configuration>
                        <useDefaultFormatFileSet>false</useDefaultFormatFileSet>
                        <formatFileSets>
                            <formatFileSet>
                                <directory>${project.basedir}</directory>
                                <includes>
                                    <include>pom.xml</include>
                                    <include>src/**/*.xml</include>
                                </includes>
                                <excludes>
                                    <exclude>src/test/resources/**/*.xml</exclude>
                                </excludes>
                            </formatFileSet>
                        </formatFileSets>
                        <indentSize>4</indentSize>
                    </configuration>
                    <executions>
                        <execution>
                            <phase>validate</phase>
                            <goals>
                                <goal>check-format</goal>
                            </goals>
                        </execution>
                    </executions>
                </plugin>
            </plugins>
        </pluginManagement>

        <plugins>
            <plugin>
                <groupId>org.apache.maven.plugins</groupId>
                <artifactId>maven-compiler-plugin</artifactId>
            </plugin>
            <plugin>
                <groupId>org.apache.maven.plugins</groupId>
                <artifactId>maven-surefire-plugin</artifactId>
                <!-- Do NOT configure argLine here -->
            </plugin>
            <plugin>
                <groupId>org.apache.maven.plugins</groupId>
                <artifactId>maven-failsafe-plugin</artifactId>
            </plugin>
            <plugin>
                <groupId>org.jacoco</groupId>
                <artifactId>jacoco-maven-plugin</artifactId>
            </plugin>
            <plugin>
                <groupId>org.apache.maven.plugins</groupId>
                <artifactId>maven-checkstyle-plugin</artifactId>
            </plugin>
            <plugin>
                <groupId>org.codehaus.mojo</groupId>
                <artifactId>xml-maven-plugin</artifactId>
            </plugin>
        </plugins>
    </build>

    <scm>
        <connection>scm:git:https://github.com/ibm/fhir.git</connection>
    </scm>

    <profiles>
        <profile>
            <id>sandbox</id>
            <activation>
                <activeByDefault>true</activeByDefault>
            </activation>
            <properties>
                <build.id>development</build.id>
            </properties>
        </profile>
        <profile>
            <id>jenkins</id>
            <activation>
                <property>
                    <name>profile</name>
                    <value>jenkins</value>
                </property>
            </activation>
            <properties>
                <build.id>${env.BUILD_DISPLAY_NAME}</build.id>
            </properties>
            <build>
            </build>
        </profile>
        <profile>
            <id>javadocs</id>
            <activation>
                <property>
                    <name>profile</name>
                    <value>jenkins</value>
                </property>
            </activation>
            <properties>
                <build.id>${env.BUILD_DISPLAY_NAME}</build.id>
            </properties>
            <build>
                <plugins>
                    <!-- limit the javadoc plugin to jenkins only -->
                    <plugin>
                        <groupId>org.apache.maven.plugins</groupId>
                        <artifactId>maven-javadoc-plugin</artifactId>
                        <version>3.1.0</version>
                        <configuration>
                            <minmemory>128m</minmemory>
                            <maxmemory>1g</maxmemory>
                            <archive>
                                <manifestEntries>
                                    <Automatic-Module-Name>com.ibm.watson.health</Automatic-Module-Name>
                                </manifestEntries>
                            </archive>
                            <doclint>none</doclint>
                            <tags>
                                <tag>
                                    <name>xmp</name>
                                    <placement>a</placement>
                                    <head>code</head>
                                </tag>
                            </tags>
                            <additionalparam>-Xdoclint:none</additionalparam>
                            <bottom><![CDATA[Copyright 2019, <a href="http://www.ibm.com">IBM Corporation<a>]]></bottom>
                        </configuration>
                        <executions>
                            <execution>
                                <id>aggregate</id>
                                <goals>
                                    <goal>aggregate-jar</goal>
                                </goals>
                                <phase>site</phase>
                                <configuration>
                                </configuration>
                            </execution>
                            <execution>
                                <id>attach-javadocs</id>
                                <goals>
                                    <goal>jar</goal>
                                </goals>
                            </execution>
                        </executions>
                    </plugin>
                </plugins>
            </build>
        </profile>
        <profile>
            <id>all-tests</id>
            <properties>
                <com.ibm.watson.health.fhir.model.spec.test.R4ExamplesDriver.testType>ALL</com.ibm.watson.health.fhir.model.spec.test.R4ExamplesDriver.testType>
            </properties>
        </profile>
    </profiles>
</project><|MERGE_RESOLUTION|>--- conflicted
+++ resolved
@@ -42,11 +42,8 @@
         <module>../fhir-operation-validate</module>
         <module>../fhir-operation-document</module>
         <module>../fhir-operation-healthcheck</module>
-<<<<<<< HEAD
         <module>../fhir-operation-apply</module>
-=======
         <module>../fhir-operation-bulkdata</module>
->>>>>>> 7133355e
         <module>../fhir-search</module>
         <module>../fhir-client</module>
         <module>../fhir-cli</module>
